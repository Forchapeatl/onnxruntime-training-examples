--- conflicted
+++ resolved
@@ -6,11 +6,5 @@
 RUN apt-get -y update &&\
     apt-get install -y git &&\
     pip install --no-cache-dir \
-<<<<<<< HEAD
-    h5py boto3 requests six ipdb \
-    html2text nltk progressbar
-=======
     tqdm boto3 requests six ipdb sympy \
-    h5py html2text nltk progressbar \
-    git+https://github.com/NVIDIA/dllogger
->>>>>>> 4dae9249
+    h5py html2text nltk progressbar